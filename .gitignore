# Python
__pycache__/
*.py[cod]
*$py.class
*.so
.Python
build/
develop-eggs/
dist/
downloads/
eggs/
.eggs/
lib/
lib64/
parts/
sdist/
var/
wheels/
*.egg-info/
.installed.cfg
*.egg

# Virtual Environment
.venv/
venv/
ENV/
env/

# IDE
.idea/
.vscode/
*.swp
*.swo

# OS specific
.DS_Store
.DS_Store?
._*
.Spotlight-V100
.Trashes
ehthumbs.db
Thumbs.db

# Database
chroma_db/

# Large files and models
offline_models/
data/

#Benchmark files
Benchmark_LLM_Marker/
Benchmark_OCR_LLM/
Test_evolution/

# Logs
*.log

# Jupyter Notebook
.ipynb_checkpoints 

test*
<<<<<<< HEAD
virtual/
a/
#/*
Create/
py312_env/
new/
environment/
\#

graph_*
*.png

CUAD_V1/
CUAD_V1.zip
Stanford/

*.pkl
=======

Logs/
>>>>>>> 27daf69a
<|MERGE_RESOLUTION|>--- conflicted
+++ resolved
@@ -60,7 +60,6 @@
 .ipynb_checkpoints 
 
 test*
-<<<<<<< HEAD
 virtual/
 a/
 #/*
@@ -78,7 +77,7 @@
 Stanford/
 
 *.pkl
-=======
 
 Logs/
->>>>>>> 27daf69a
+
+scripts/.venv_new/